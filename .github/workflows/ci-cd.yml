--- conflicted
+++ resolved
@@ -43,11 +43,7 @@
         run: dotnet test --no-build --verbosity normal ./EVEAbacus.WebUI/EVEAbacus.WebUI.csproj
       
       - name: Publish backend
-<<<<<<< HEAD
         run: dotnet publish --configuration Release --output ./publish-backend --self-contained true -r linux-x64 ./EVEAbacus.WebUI/EVEAbacus.WebUI.csproj
-=======
-        run: dotnet publish --configuration Release --output ./publish-backend ./EVEAbacus.WebUI/EVEAbacus.WebUI.csproj
->>>>>>> 09cc47c4
       
       - name: Prepare backend artifacts
         run: |
